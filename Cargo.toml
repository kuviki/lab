--- conflicted
+++ resolved
@@ -18,11 +18,8 @@
 bench = false
 
 [dev-dependencies]
-<<<<<<< HEAD
-rand = "0.5" # used for benchmark tests
+rand = "0.5"
 approx = "0.3"
-=======
-rand = "0.5"
 criterion = { version = "0.2", default-features = false }
 lazy_static = "1.3.0"
 pretty_assertions = "0.5"
@@ -33,5 +30,4 @@
 
 [[bench]]
 name = "lab_to_rgb"
-harness = false
->>>>>>> 5cc6ec37
+harness = false