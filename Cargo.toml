[package]
name = "lab"
version = "0.5.0" # bump html_root_url attribute in lib.rs
authors = ["Jesse Bees <jesse@toomanybees.com>"]
description = """
Tools for converting RGB colors to the CIE-L*a*b* color space, and
comparing differences in color.
"""
homepage = "https://github.com/TooManyBees/lab"
repository = "https://github.com/TooManyBees/lab"
documentation = "https://docs.rs/lab"
readme = "README.md"
keywords = ["lab", "color", "pixel", "rgb"]
categories = ["multimedia::images", "multimedia::video"]
license = "MIT"

[lib]
bench = false

[dev-dependencies]
<<<<<<< HEAD
rand = "0.5"
criterion = "0.2"
lazy_static = "*"
pretty_assertions = "0.5"

[[bench]]
name = "rgb_to_lab"
harness = false

[[bench]]
name = "lab_to_rgb"
harness = false
=======
rand = "0.5" # used for benchmark tests
>>>>>>> 1ded632e
<|MERGE_RESOLUTION|>--- conflicted
+++ resolved
@@ -18,9 +18,8 @@
 bench = false
 
 [dev-dependencies]
-<<<<<<< HEAD
 rand = "0.5"
-criterion = "0.2"
+criterion = { version = "0.2", default-features = false }
 lazy_static = "*"
 pretty_assertions = "0.5"
 
@@ -30,7 +29,4 @@
 
 [[bench]]
 name = "lab_to_rgb"
-harness = false
-=======
-rand = "0.5" # used for benchmark tests
->>>>>>> 1ded632e
+harness = false